--- conflicted
+++ resolved
@@ -28,19 +28,12 @@
 ## Quickstart
 Make sure you have Python 3 installed (the project is tested with Python 3.10).
 
-<<<<<<< HEAD
-The following commands will install the package, start the webserver, and open the frontpage in a browser:
-```
-pip install -e .
-factgenie run --host=127.0.0.1 --port 8890
-xdg-open http://127.0.0.1:8890
-=======
 The following commands install the package, start the web server, and open the front page in the browser:
+
 ```
 pip install -e .
 factgenie run --host=127.0.0.1 --port 5000
 xdg-open http://127.0.0.1:5000  # for Linux it opens the page for you
->>>>>>> 253836e6
 ```
 
 ## Step-by-step guide
